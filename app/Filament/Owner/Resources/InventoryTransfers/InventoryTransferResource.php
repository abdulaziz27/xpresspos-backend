--- conflicted
+++ resolved
@@ -345,16 +345,8 @@
     {
         /** @var GlobalFilterService $globalFilter */
         $globalFilter = app(GlobalFilterService::class);
-        $storeIds = $globalFilter->getStoreIdsForCurrentTenant();
-
-<<<<<<< HEAD
-        if (! empty($storeIds)) {
-            $query->where(function (Builder $query) use ($storeIds) {
-                $query
-                    ->whereIn('from_store_id', $storeIds)
-                    ->orWhereIn('to_store_id', $storeIds);
-            });
-=======
+        $tenantId = $globalFilter->getCurrentTenantId();
+
         $query = parent::getEloquentQuery()
             ->withoutGlobalScopes()
             ->with(['fromStore', 'toStore']);
@@ -363,7 +355,6 @@
         // This ensures page independence from dashboard store filter
         if ($tenantId) {
             $query->where('tenant_id', $tenantId);
->>>>>>> fc208a36
         }
 
         return $query;
