--- conflicted
+++ resolved
@@ -80,14 +80,6 @@
                 'is_primary', 'created_at', 'updated_at',
             ]);
 
-<<<<<<< HEAD
-        /** @var GlobalFilterService $globalFilter */
-        $globalFilter = app(GlobalFilterService::class);
-        $storeIds = $globalFilter->getStoreIdsForCurrentTenant();
-
-        if (! empty($storeIds)) {
-            $query->whereIn('store_id', $storeIds);
-=======
         // Only filter by tenant - store filtering is handled by table filters
         // This ensures page independence from dashboard store filter
         // StoreUserAssignment doesn't have tenant_id column, so filter via store relationship
@@ -95,7 +87,6 @@
             $query->whereHas('store', function ($q) use ($tenantId) {
                 $q->where('tenant_id', $tenantId);
             });
->>>>>>> fc208a36
         }
 
         return $query;
