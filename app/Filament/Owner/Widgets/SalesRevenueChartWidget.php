<?php

namespace App\Filament\Owner\Widgets;

use App\Filament\Owner\Widgets\Concerns\ResolvesOwnerDashboardFilters;
use App\Models\Payment;
use Filament\Widgets\ChartWidget;
use Filament\Widgets\Concerns\InteractsWithPageFilters;

class SalesRevenueChartWidget extends ChartWidget
{
    use InteractsWithPageFilters;
    use ResolvesOwnerDashboardFilters;

    protected ?string $heading = 'Grafik Total Pendapatan';

    protected int | string | array $columnSpan = 'full';

    public function updatedPageFilters(): void
    {
        $this->cachedData = null;
        $this->updateChartData();
    }

    public function getDescription(): ?string
    {
        return $this->dashboardFilterContextLabel();
    }

    protected function getType(): string
    {
        return 'bar';
    }

    protected function getData(): array
    {
        $filters = $this->dashboardFilters();
        $storeIds = $this->dashboardStoreIds();
        $summary = $this->dashboardFilterSummary();
        
        if (empty($storeIds)) {
            return [
                'datasets' => [[ 'label' => 'Pendapatan', 'data' => [] ]],
                'labels' => [],
            ];
        }

        $start = $filters['range']['start'];
        $end = $filters['range']['end'];

        $labels = [];
        $data = [];

        $diffInDays = $start->diffInDays($end);

        if ($diffInDays <= 1) {
            for ($h = 0; $h < 24; $h++) {
                $hourStart = $start->copy()->setTime($h, 0, 0);
                $hourEnd = $start->copy()->setTime($h, 59, 59);

                $sum = Payment::whereIn('store_id', $storeIds)
                    ->where('status', 'completed')
<<<<<<< HEAD
                    ->whereBetween('created_at', [$hourStart, $hourEnd])
                    ->sum('amount');
=======
                    ->whereBetween(DB::raw('COALESCE(paid_at, processed_at, created_at)'), [$hourStart, $hourEnd])
                    ->sum(DB::raw('CASE WHEN received_amount > 0 THEN received_amount ELSE amount END'));
>>>>>>> fc208a36

                $labels[] = str_pad((string) $h, 2, '0', STR_PAD_LEFT) . ':00';
                $data[] = (float) $sum;
            }
        } else {
            $period = \Carbon\CarbonPeriod::create($start, '1 day', $end);
            foreach ($period as $date) {
                $dayStart = $date->copy()->startOfDay();
                $dayEnd = $date->copy()->endOfDay();

                $sum = Payment::whereIn('store_id', $storeIds)
                    ->where('status', 'completed')
<<<<<<< HEAD
                    ->whereBetween('created_at', [$dayStart, $dayEnd])
                    ->sum('amount');
=======
                    ->whereBetween(DB::raw('COALESCE(paid_at, processed_at, created_at)'), [$dayStart, $dayEnd])
                    ->sum(DB::raw('CASE WHEN received_amount > 0 THEN received_amount ELSE amount END'));
>>>>>>> fc208a36

                $labels[] = $date->format('d M');
                $data[] = (float) $sum;
            }
        }

        $storeLabel = $summary['store'] ?? 'Semua Cabang';
        $this->heading = 'Grafik Total Pendapatan - ' . $storeLabel;

        return [
            'datasets' => [
                [
                    'label' => 'Pendapatan',
                    'data' => $data,
                    'backgroundColor' => 'rgba(34, 197, 94, 0.8)',
                    'borderColor' => 'rgb(34, 197, 94)',
                ],
            ],
            'labels' => $labels,
        ];
    }
}<|MERGE_RESOLUTION|>--- conflicted
+++ resolved
@@ -6,6 +6,7 @@
 use App\Models\Payment;
 use Filament\Widgets\ChartWidget;
 use Filament\Widgets\Concerns\InteractsWithPageFilters;
+use Illuminate\Support\Facades\DB;
 
 class SalesRevenueChartWidget extends ChartWidget
 {
@@ -60,13 +61,8 @@
 
                 $sum = Payment::whereIn('store_id', $storeIds)
                     ->where('status', 'completed')
-<<<<<<< HEAD
-                    ->whereBetween('created_at', [$hourStart, $hourEnd])
-                    ->sum('amount');
-=======
                     ->whereBetween(DB::raw('COALESCE(paid_at, processed_at, created_at)'), [$hourStart, $hourEnd])
                     ->sum(DB::raw('CASE WHEN received_amount > 0 THEN received_amount ELSE amount END'));
->>>>>>> fc208a36
 
                 $labels[] = str_pad((string) $h, 2, '0', STR_PAD_LEFT) . ':00';
                 $data[] = (float) $sum;
@@ -79,13 +75,8 @@
 
                 $sum = Payment::whereIn('store_id', $storeIds)
                     ->where('status', 'completed')
-<<<<<<< HEAD
-                    ->whereBetween('created_at', [$dayStart, $dayEnd])
-                    ->sum('amount');
-=======
                     ->whereBetween(DB::raw('COALESCE(paid_at, processed_at, created_at)'), [$dayStart, $dayEnd])
                     ->sum(DB::raw('CASE WHEN received_amount > 0 THEN received_amount ELSE amount END'));
->>>>>>> fc208a36
 
                 $labels[] = $date->format('d M');
                 $data[] = (float) $sum;
