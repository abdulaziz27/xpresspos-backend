--- conflicted
+++ resolved
@@ -10,6 +10,7 @@
 use Filament\Widgets\Concerns\InteractsWithPageFilters;
 use Filament\Widgets\StatsOverviewWidget as BaseWidget;
 use Filament\Widgets\StatsOverviewWidget\Stat;
+use Illuminate\Support\Facades\DB;
 
 class OwnerStatsWidget extends BaseWidget
 {
@@ -66,13 +67,8 @@
 
         $revenue = (clone $paymentsQuery)
             ->where('status', 'completed')
-<<<<<<< HEAD
-            ->whereBetween('created_at', [$dateRange['start'], $dateRange['end']])
-            ->sum('amount');
-=======
             ->whereBetween(DB::raw('COALESCE(paid_at, processed_at, created_at)'), [$dateRange['start'], $dateRange['end']])
             ->sum(DB::raw('CASE WHEN received_amount > 0 THEN received_amount ELSE amount END'));
->>>>>>> fc208a36
 
         $totalProducts = $productsQuery->count();
         $totalMembers = $membersQuery->where('is_active', true)->count();
